--- conflicted
+++ resolved
@@ -12,19 +12,6 @@
 categories = ["GUI"]
 
 [dependencies]
-<<<<<<< HEAD
-bumpalo = "3.11.1"
-dioxus-rsx = { git = "https://github.com/DioxusLabs/dioxus", rev="49c5a5043a16fc82210af146c345793dd448e519"}
-dioxus-native-core = { git = "https://github.com/DioxusLabs/dioxus", rev="49c5a5043a16fc82210af146c345793dd448e519"}
-dioxus-core-macro = { git = "https://github.com/DioxusLabs/dioxus", rev="49c5a5043a16fc82210af146c345793dd448e519"}
-dioxus-hooks = { git = "https://github.com/DioxusLabs/dioxus", rev="49c5a5043a16fc82210af146c345793dd448e519"}
-dioxus-core = { git = "https://github.com/DioxusLabs/dioxus", rev="49c5a5043a16fc82210af146c345793dd448e519"}
-winit = "0.28.2"
-tokio = { version = "1.23.0" }
-freya-common = { path = "../common"}
-keyboard-types = "0.6.2"
-accesskit = "0.10.1"
-=======
 freya-common = { workspace = true }
 
 dioxus-rsx = { workspace = true }
@@ -35,6 +22,6 @@
 
 winit = { workspace = true }
 tokio = { workspace = true }
+accesskit = { workspace = true }
 
-keyboard-types = "0.6.2"
->>>>>>> cd84f2ac
+keyboard-types = "0.6.2"