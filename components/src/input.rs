use dioxus::prelude::*;
use freya_elements::elements as dioxus_elements;
use freya_elements::events::{KeyboardData, MouseEvent};
use freya_hooks::{
    use_editable, use_focus, use_get_theme, EditableConfig, EditableEvent, EditableMode, TextEditor,
};

/// [`Input`] component properties.
#[derive(Props)]
pub struct InputProps<'a> {
    /// Current value of the Input
    pub value: String,
    /// Handler for the `onchange` event.
    pub onchange: EventHandler<'a, String>,
}

/// `Input` component.
///
/// # Props
/// See [`InputProps`].
///
/// # Styling
/// Inherits the [`ButtonTheme`](freya_hooks::ButtonTheme) theme.
///
/// # Example
///
/// ```rust
/// # use freya::prelude::*;
/// fn app(cx: Scope) -> Element {
///     use_init_focus(cx);
///     let value = use_state(cx, String::new);
///
///     render!(
///         label {
///             "Value: {value}"
///         }
///         Input {
///             value: value.get().clone(),
///             onchange: |e| {
///                  value.set(e)
///             }
///         }
///     )
/// }
/// ```
#[allow(non_snake_case)]
pub fn Input<'a>(cx: Scope<'a, InputProps<'a>>) -> Element {
    let editable = use_editable(
        cx,
        || EditableConfig::new(cx.props.value.to_string()),
        EditableMode::MultipleLinesSingleEditor,
    );
    let theme = use_get_theme(cx);
<<<<<<< HEAD
    let button_theme = &theme.button;
    let focus_manager = use_focus(cx);
    let text = cx.props.value;
    let onkeydown = move |e: Event<KeyboardData>| {
        if focus_manager.is_focused() {
            if let Key::Character(text_char) = &e.data.key {
                // Add a new char
                cx.props.onchange.call(format!("{text}{text_char}"));
            } else if let Key::Backspace = e.data.key {
                // Remove the last character
                let mut content = text.to_string();
                content.pop();
                cx.props.onchange.call(content);
=======
    let (focused, focus) = use_focus(cx);

    let text = &cx.props.value;
    let button_theme = &theme.button;
    let cursor_attr = editable.cursor_attr(cx);
    let highlights_attr = editable.highlights_attr(cx, 0);

    use_effect(cx, &(cx.props.value.to_string(),), {
        to_owned![editable];
        move |(text,)| {
            editable.editor().with_mut(|editor| {
                editor.set(&text);
            });
            async move {}
        }
    });

    let onkeydown = {
        to_owned![editable];
        move |e: Event<KeyboardData>| {
            if focused {
                editable.process_event(&EditableEvent::KeyDown(e.data));
                cx.props
                    .onchange
                    .call(editable.editor().current().to_string());
>>>>>>> 799d54e3
            }
        }
    };

    let onmousedown = {
        to_owned![editable];
        move |e: MouseEvent| {
            editable.process_event(&EditableEvent::MouseDown(e.data, 0));
        }
    };

    let onmouseover = {
        to_owned![editable];
        move |e: MouseEvent| {
            editable.process_event(&EditableEvent::MouseOver(e.data, 0));
        }
    };

    let onclick = {
        to_owned![editable];
        move |_: MouseEvent| {
            editable.process_event(&EditableEvent::Click);
        }
    };

    let cursor_char = if focused {
        editable.editor().cursor_pos().to_string()
    } else {
        "none".to_string()
    };

    render!(
        container {
            onkeydown: onkeydown,
            onclick: move |_| {
                focus_manager.focus();
            },
            width: "auto",
            height: "auto",
            direction: "both",
            padding: "1.5",
            container {
                width: "100",
                height: "35",
                direction: "both",
                color: "{button_theme.font_theme.color}",
                shadow: "0 5 15 10 black",
                radius: "5",
                padding: "8",
                background: "{button_theme.background}",
                cursor_reference: cursor_attr,
                color: "white",
                paragraph {
                    width: "100%",
                    cursor_id: "0",
                    cursor_index: "{cursor_char}",
                    cursor_mode: "editable",
                    cursor_color: "white",
                    max_lines: "1",
                    onclick: onclick,
                    onmouseover: onmouseover,
                    onmousedown: onmousedown,
                    highlights: highlights_attr,
                    text {
                        "{text}"
                    }
                }
            }
        }
    )
}<|MERGE_RESOLUTION|>--- conflicted
+++ resolved
@@ -51,22 +51,7 @@
         EditableMode::MultipleLinesSingleEditor,
     );
     let theme = use_get_theme(cx);
-<<<<<<< HEAD
-    let button_theme = &theme.button;
     let focus_manager = use_focus(cx);
-    let text = cx.props.value;
-    let onkeydown = move |e: Event<KeyboardData>| {
-        if focus_manager.is_focused() {
-            if let Key::Character(text_char) = &e.data.key {
-                // Add a new char
-                cx.props.onchange.call(format!("{text}{text_char}"));
-            } else if let Key::Backspace = e.data.key {
-                // Remove the last character
-                let mut content = text.to_string();
-                content.pop();
-                cx.props.onchange.call(content);
-=======
-    let (focused, focus) = use_focus(cx);
 
     let text = &cx.props.value;
     let button_theme = &theme.button;
@@ -84,14 +69,13 @@
     });
 
     let onkeydown = {
-        to_owned![editable];
+        to_owned![editable, focus_manager];
         move |e: Event<KeyboardData>| {
-            if focused {
+            if focus_manager.is_focused() {
                 editable.process_event(&EditableEvent::KeyDown(e.data));
                 cx.props
                     .onchange
                     .call(editable.editor().current().to_string());
->>>>>>> 799d54e3
             }
         }
     };
@@ -117,7 +101,7 @@
         }
     };
 
-    let cursor_char = if focused {
+    let cursor_char = if focus_manager.is_focused() {
         editable.editor().cursor_pos().to_string()
     } else {
         "none".to_string()
