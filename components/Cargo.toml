--- conflicted
+++ resolved
@@ -16,11 +16,8 @@
 freya-node-state = { workspace = true }
 freya-hooks = { workspace = true }
 freya-common = { workspace = true }
-<<<<<<< HEAD
 freya-core = { path = "../core", version = "0.1.0" }
-=======
 torin = { workspace = true }
->>>>>>> 33a003aa
 
 dioxus = { workspace = true }
 dioxus-router = { workspace = true }
