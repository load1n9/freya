--- conflicted
+++ resolved
@@ -7,12 +7,8 @@
     NodeId, SendAnyMap,
 };
 use freya_node_state::{
-<<<<<<< HEAD
-    AccessibilitySettings, CursorSettings, CustomAttributeValues, FontStyle, References, Scroll,
-    Size, Style, Transform,
-=======
-    CursorSettings, CustomAttributeValues, FontStyle, References, SizeState, Style, Transform,
->>>>>>> 33a003aa
+    AccessibilitySettings, CursorSettings, CustomAttributeValues, FontStyle, References, SizeState,
+    Style, Transform,
 };
 use std::sync::MutexGuard;
 use torin::prelude::*;
