--- conflicted
+++ resolved
@@ -67,11 +67,6 @@
         &mut layers,
         0,
         &mut fonts,
-<<<<<<< HEAD
-        &layout_memorizer,
-        false,
-=======
->>>>>>> 5d168048
     );
     let result = measurer.measure_area(true);
 
@@ -113,11 +108,6 @@
         &mut layers,
         0,
         &mut fonts,
-<<<<<<< HEAD
-        &layout_memorizer,
-        false,
-=======
->>>>>>> 5d168048
     );
     let result = measurer.measure_area(true);
 
@@ -191,11 +181,6 @@
         &mut layers,
         0,
         &mut fonts,
-<<<<<<< HEAD
-        &layout_memorizer,
-        false,
-=======
->>>>>>> 5d168048
     );
     let result = measurer.measure_area(true);
 
@@ -258,11 +243,6 @@
         &mut layers,
         0,
         &mut fonts,
-<<<<<<< HEAD
-        &layout_memorizer,
-        false,
-=======
->>>>>>> 5d168048
     );
 
     let result = measurer.measure_area(true);
