--- conflicted
+++ resolved
@@ -1,17 +1,6 @@
-<<<<<<< HEAD
-use accesskit::NodeId as AccessibilityId;
-use dioxus_native_core::real_dom::NodeImmutable;
-use dioxus_native_core::NodeId;
-use dioxus_native_core::{node::NodeType, prelude::TextNode};
-use freya_common::Area;
-use freya_dom::{DioxusNode, FreyaDOM};
-use freya_node_state::{AccessibilitySettings, References};
-use rustc_hash::FxHashMap;
-=======
 use dioxus_native_core::NodeId;
 use freya_dom::prelude::FreyaDOM;
 use rustc_hash::{FxHashMap, FxHashSet};
->>>>>>> 33a003aa
 use skia_safe::textlayout::FontCollection;
 use torin::torin::Torin;
 use uuid::Uuid;
@@ -42,38 +31,6 @@
             }
         }
     }
-<<<<<<< HEAD
-
-    /// Return the first TextNode from this Node
-    pub fn get_text(&self, rdom: &FreyaDOM) -> Option<String> {
-        let first_child = *self.children.get(0)?;
-        let first_child_node: DioxusNode = rdom.dom().get(first_child)?;
-        let node_type = first_child_node.node_type();
-        if let NodeType::Text(TextNode { text, .. }) = &*node_type {
-            Some(text.to_owned())
-        } else {
-            None
-        }
-    }
-
-    /// Collect all the AccessibilityIDs from a Node's children
-    pub fn get_accessibility_children(&self, rdom: &FreyaDOM) -> Vec<AccessibilityId> {
-        self.children
-            .iter()
-            .filter_map(|child| {
-                let dioxus_node = rdom.dom().get(*child);
-                if let Some(dioxus_node) = &dioxus_node {
-                    let node_accessibility = &*dioxus_node.get::<AccessibilitySettings>().unwrap();
-                    node_accessibility.focus_id
-                } else {
-                    None
-                }
-            })
-            .collect::<Vec<AccessibilityId>>()
-    }
-}
-=======
->>>>>>> 33a003aa
 
     /// Measure all the paragraphs registered under the given TextId
     pub fn measure_paragraph_elements(
