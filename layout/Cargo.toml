--- conflicted
+++ resolved
@@ -16,19 +16,6 @@
 features = ["gl", "textlayout", "svg", "x11", "wayland"]
 
 [dependencies]
-<<<<<<< HEAD
-dioxus-core = { git = "https://github.com/DioxusLabs/dioxus", rev="49c5a5043a16fc82210af146c345793dd448e519"}
-dioxus-native-core = { git = "https://github.com/DioxusLabs/dioxus", rev="49c5a5043a16fc82210af146c345793dd448e519"}
-dioxus = { git = "https://github.com/DioxusLabs/dioxus", rev="49c5a5043a16fc82210af146c345793dd448e519", features = ["macro", "hooks"]}
-freya-common = { path = "../common", version = "0.1.0" }
-freya-node-state = { path = "../state", version = "0.1.0" }
-freya-dom = { path = "../dom", version = "0.1.0" }
-tokio = { version = "1.23.0", features = ["sync", "rt-multi-thread", "time"] }
-freya-elements = { path = "../elements", version = "0.1.0"}
-skia-safe = { version = "0.60.0", features = ["gl", "textlayout", "svg"] }
-rustc-hash = "1.1.0"
-accesskit = "0.10.1"
-=======
 freya-common = { workspace = true }
 freya-node-state = { workspace = true }
 freya-dom = { workspace = true }
@@ -40,10 +27,10 @@
 
 tokio = { workspace = true }
 skia-safe = { workspace = true }
+accesskit = { workspace = true }
 
 rustc-hash= { workspace = true }
 uuid = { version =  "1.2.2", features = ["v4"]}
->>>>>>> cd84f2ac
 
 [dev-dependencies]
 freya-components = { workspace = true }
