[package]
name = "examples"
version = "0.0.0"
edition = "2021"

[workspace]
members = ["layout", "renderer", "state", "freya", "elements", "components", "hooks", "common", "core", "testing", "devtools", "dom", "torin"]

[features]
devtools = ["freya/devtools"]
use_camera = ["freya/use_camera"]

[workspace.dependencies]
freya = { path = "freya", version = "0.1.0" }
freya-devtools = { path = "devtools", version = "0.1.0" }
freya-node-state = { path = "state", version = "0.1.0" }
freya-layout = { path = "layout", version = "0.1.0" }
freya-renderer = { path = "renderer", version = "0.1.0" }
freya-elements = { path = "elements", version = "0.1.0" }
freya-common = { path = "common", version = "0.1.0" }
freya-hooks = { path = "hooks" }
freya-core = { path = "core" }
freya-components = { path = "components" }
freya-dom = { path = "dom", version = "0.1.0" }
freya-testing = { path = "testing", version = "0.1.0" }
torin = { path = "torin", version = "0.1.0" }

dioxus = { git = "https://github.com/DioxusLabs/dioxus", rev="0527cff3a59ba3176f7510a7234c5977ce1b17d7" }
dioxus-native-core-macro = { git = "https://github.com/DioxusLabs/dioxus", rev="0527cff3a59ba3176f7510a7234c5977ce1b17d7" }
dioxus-rsx = { git = "https://github.com/DioxusLabs/dioxus", rev="0527cff3a59ba3176f7510a7234c5977ce1b17d7" }
dioxus-native-core = { git = "https://github.com/DioxusLabs/dioxus", rev="0527cff3a59ba3176f7510a7234c5977ce1b17d7", features=["dioxus"] }
dioxus-core-macro = { git = "https://github.com/DioxusLabs/dioxus", rev="0527cff3a59ba3176f7510a7234c5977ce1b17d7" }
dioxus-hooks = { git = "https://github.com/DioxusLabs/dioxus", rev="0527cff3a59ba3176f7510a7234c5977ce1b17d7" }
dioxus-core = { git = "https://github.com/DioxusLabs/dioxus", rev="0527cff3a59ba3176f7510a7234c5977ce1b17d7" }
dioxus-hot-reload = { git = "https://github.com/DioxusLabs/dioxus", rev="0527cff3a59ba3176f7510a7234c5977ce1b17d7" }
dioxus-router = { git = "https://github.com/DioxusLabs/dioxus", rev="0527cff3a59ba3176f7510a7234c5977ce1b17d7" }

gl = "0.14.0"
glutin = "0.30.6"
glutin-winit = "0.3.0"
raw-window-handle = "0.5.1"
winit = "0.28.2"
skia-safe = { version = "0.62.0", features = ["gl", "textlayout", "svg"] }
tokio = { version = "1.23.0", features = ["sync", "rt-multi-thread", "time", "macros"] }

euclid = "0.22.7"
uuid = { version = "1.2.2", features = ["v4"]}
futures = "0.3.25"
anymap = "0.12.1"
fxhash = "0.2.1"
tracing = "0.1"
rustc-hash = "1.1.0"

[dev-dependencies]
skia-safe = { workspace = true }
winit = { workspace = true }
tokio = { workspace = true }
dioxus = { workspace = true }
freya = { workspace = true }
freya-node-state = { workspace = true }
reqwest = { version = "0.11.13", features = ["json"] }
serde = "1.0.152"
tracing-subscriber = "0.2.25"
<<<<<<< HEAD
dioxus-utils = { git = "https://github.com/marc2332/dioxus-utils", rev = "b277db0b8c57bd4041bb552bf3e16870c1f33567" }
uuid = { workspace = true }
=======
dioxus-utils = { git = "https://github.com/marc2332/dioxus-utils", rev = "ba88f558d4be08b1d6c40b7cb16167de33a698ae" }
>>>>>>> c36fce43
rand = "0.8.5"

[profile.release]
lto = true
opt-level = 3<|MERGE_RESOLUTION|>--- conflicted
+++ resolved
@@ -61,12 +61,7 @@
 reqwest = { version = "0.11.13", features = ["json"] }
 serde = "1.0.152"
 tracing-subscriber = "0.2.25"
-<<<<<<< HEAD
-dioxus-utils = { git = "https://github.com/marc2332/dioxus-utils", rev = "b277db0b8c57bd4041bb552bf3e16870c1f33567" }
-uuid = { workspace = true }
-=======
 dioxus-utils = { git = "https://github.com/marc2332/dioxus-utils", rev = "ba88f558d4be08b1d6c40b7cb16167de33a698ae" }
->>>>>>> c36fce43
 rand = "0.8.5"
 
 [profile.release]
