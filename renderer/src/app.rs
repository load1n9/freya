--- conflicted
+++ resolved
@@ -28,12 +28,8 @@
         watch,
     },
 };
-<<<<<<< HEAD
+use uuid::Uuid;
 use winit::{dpi::PhysicalSize, event::WindowEvent, event_loop::EventLoopProxy, window::Window};
-=======
-use uuid::Uuid;
-use winit::{dpi::PhysicalSize, event_loop::EventLoopProxy};
->>>>>>> cd84f2ac
 
 use crate::{
     accessibility::{AccessibilityFocusDirection, AccessibilityState, SharedAccessibilityState},
@@ -295,7 +291,6 @@
         self.window_env.resize(size);
     }
 
-<<<<<<< HEAD
     /// Focus a new accessibility node
     pub fn set_accessibility_focus(&mut self, id: NodeId) {
         self.accessibility_state
@@ -331,13 +326,13 @@
             .lock()
             .unwrap()
             .set_focus_on_next_node(&self.accessibility_adapter, direction, &self.focus_sender);
-=======
+    }
+
     pub fn measure_text_group(&self, text_id: &Uuid) {
         self.layers.measure_paragraph_elements(
             text_id,
             &self.rdom.get(),
             &self.window_env.font_collection,
         );
->>>>>>> cd84f2ac
     }
 }