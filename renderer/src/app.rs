--- conflicted
+++ resolved
@@ -89,15 +89,13 @@
     events_processor: EventsProcessor,
     viewports_collection: ViewportsCollection,
 
-<<<<<<< HEAD
     focus_sender: FocusSender,
     focus_receiver: FocusReceiver,
 
     accessibility_state: Arc<Mutex<AccessibilityState>>,
     accessibility_adapter: Adapter,
-=======
+
     font_collection: FontCollection,
->>>>>>> cd1772bb
 }
 
 impl<State: 'static + Clone> App<State> {
@@ -108,7 +106,6 @@
         mutations_sender: Option<UnboundedSender<()>>,
         window_env: WindowEnv<State>,
     ) -> Self {
-<<<<<<< HEAD
         let accessibility_state = AccessibilityState::new().wrap();
         let accessibility_adapter = create_accessibility_adapter(
             &window_env.window,
@@ -117,12 +114,12 @@
             proxy,
         );
 
-=======
         let mut font_collection = FontCollection::new();
         font_collection.set_default_font_manager(FontMgr::default(), "Fira Sans");
->>>>>>> cd1772bb
+
         let (event_emitter, event_receiver) = unbounded_channel::<DomEvent>();
         let (focus_sender, focus_receiver) = watch::channel(None);
+
         Self {
             rdom,
             vdom,
@@ -136,14 +133,11 @@
             layers: Layers::default(),
             events_processor: EventsProcessor::default(),
             viewports_collection: HashMap::default(),
-<<<<<<< HEAD
             accessibility_adapter,
             accessibility_state,
             focus_sender,
             focus_receiver,
-=======
             font_collection,
->>>>>>> cd1772bb
         }
     }
 
