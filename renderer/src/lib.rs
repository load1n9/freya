--- conflicted
+++ resolved
@@ -74,17 +74,7 @@
     let (event_emitter, mut event_emitter_rx) = unbounded_channel::<DomEvent>();
     let app_state = window_config.state.clone();
 
-<<<<<<< HEAD
-    let mut window_env = WindowEnv::from_config(
-        &rdom,
-        event_emitter,
-        window_config,
-        &event_loop,
-        accessibility_state.clone(),
-    );
-=======
-    let mut window_env = WindowEnv::from_config(event_emitter, window_config, &event_loop);
->>>>>>> ca14282f
+    let mut window_env = WindowEnv::from_config(event_emitter, window_config, &event_loop, accessibility_state.clone());
 
     if let Some(state) = &app_state {
         vdom.base_scope().provide_context(state.clone());
@@ -159,15 +149,10 @@
                 }
             }
             Event::RedrawRequested(_) => {
-<<<<<<< HEAD
                 accessibility_state.lock().unwrap().clear();
-                window_env.process_layout();
-                window_env.render(&hovered_node);
-                adapter.update(accessibility_state.lock().unwrap().process());
-=======
                 window_env.process_layout(&rdom.dom());
                 window_env.render(&hovered_node, &rdom.dom());
->>>>>>> ca14282f
+                adapter.update(accessibility_state.lock().unwrap().process());
             }
             Event::WindowEvent { event, .. }
                 if adapter.on_event(&window_env.windowed_context.window(), &event) =>
