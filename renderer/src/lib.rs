use app::App;
use dioxus_core::VirtualDom;

use dioxus_native_core::NodeId;
use freya_common::EventMessage;

use freya_core::events::FreyaEvent;
use freya_dom::SafeDOM;
use freya_elements::events::keyboard::{
    from_winit_to_code, get_modifiers, get_non_text_keys, Code, Key,
};

use accessibility::FocusDirection;
use std::sync::{Arc, Mutex};
use winit::event::{
<<<<<<< HEAD
    ElementState, Event, KeyboardInput, ModifiersState, MouseScrollDelta, StartCause, TouchPhase,
    VirtualKeyCode, WindowEvent,
=======
    ElementState, Event, KeyboardInput, ModifiersState, MouseScrollDelta, StartCause, Touch,
    TouchPhase, WindowEvent,
>>>>>>> 563f5f5f
};
use winit::event_loop::{ControlFlow, EventLoopBuilder};

use tokio::sync::mpsc::UnboundedSender;
pub use window::WindowEnv;
pub use window_config::WindowConfig;

mod wireframe;

mod accessibility;
mod app;
mod elements;
mod renderer;
mod window;
mod window_config;

pub type HoveredNode = Option<Arc<Mutex<Option<NodeId>>>>;

/// Start the winit event loop with the virtual dom polling
pub fn run<T: 'static + Clone>(
    vdom: VirtualDom,
    rdom: SafeDOM,
    window_config: WindowConfig<T>,
    mutations_sender: Option<UnboundedSender<()>>,
    hovered_node: HoveredNode,
) {
    let rt = tokio::runtime::Builder::new_multi_thread()
        .enable_all()
        .build()
        .unwrap();

    let _guard = rt.enter();

    let event_loop = EventLoopBuilder::<EventMessage>::with_user_event().build();
    let proxy = event_loop.create_proxy();

    // Hotreload
    #[cfg(debug_assertions)]
    {
        use std::process::exit;
        let proxy = proxy.clone();
        dioxus_hot_reload::connect(move |msg| match msg {
            dioxus_hot_reload::HotReloadMsg::UpdateTemplate(template) => {
                let _ = proxy.send_event(EventMessage::UpdateTemplate(template));
            }
            dioxus_hot_reload::HotReloadMsg::Shutdown => exit(0),
        });
    }

    let mut app = App::new(
        rdom,
        vdom,
        &proxy,
        mutations_sender,
        WindowEnv::from_config(window_config, &event_loop),
    );

    app.init_vdom();

    let mut cursor_pos = (0.0, 0.0);
    let mut last_keydown = Key::Unidentified;
    let mut last_code = Code::Unidentified;
    let mut modifiers_state = ModifiersState::empty();

    event_loop.run(move |event, _, control_flow| {
        *control_flow = ControlFlow::Wait;
        match event {
            Event::NewEvents(StartCause::Init) => {
                _ = proxy.send_event(EventMessage::PollVDOM);

                // Forces to render when the app starts because with accesskit seems like there is no initial drawing for some reason
                app.request_redraw();
            }
            Event::UserEvent(EventMessage::FocusAccessibilityNode(id)) => {
                app.set_accessibility_focus(id);
            }
            Event::UserEvent(EventMessage::RequestRerender) => {
                app.render(&hovered_node);
            }
            Event::UserEvent(EventMessage::RequestRelayout) => {
                app.process_layout();
            }
            Event::UserEvent(ev) => {
                if let EventMessage::UpdateTemplate(template) = ev {
                    app.vdom_replace_template(template);
                }

                if matches!(ev, EventMessage::PollVDOM)
                    || matches!(ev, EventMessage::UpdateTemplate(..))
                {
                    app.poll_vdom();
                }
            }
            Event::RedrawRequested(_) => {
                app.clear_accessibility();
                app.process_layout();
                app.render(&hovered_node);
                app.render_accessibility();
            }
            Event::WindowEvent { event, .. } if app.on_accessibility_window_event(&event) => {
                match event {
                    WindowEvent::CloseRequested => *control_flow = ControlFlow::Exit,
                    WindowEvent::MouseInput { state, button, .. } => {
                        let event_name = match state {
                            ElementState::Pressed => "mousedown",
                            ElementState::Released => "click",
                        };

                        app.push_event(FreyaEvent::Mouse {
                            name: event_name,
                            cursor: cursor_pos,
                            button: Some(button),
                        });

                        app.process_events();
                    }
                    WindowEvent::MouseWheel { delta, phase, .. } => {
                        if TouchPhase::Moved == phase {
                            let scroll_data = {
                                match delta {
                                    MouseScrollDelta::LineDelta(x, y) => (x as f64, y as f64),
                                    MouseScrollDelta::PixelDelta(pos) => (pos.x, pos.y),
                                }
                            };

                            app.push_event(FreyaEvent::Wheel {
                                name: "wheel",
                                scroll: scroll_data,
                                cursor: cursor_pos,
                            });

                            app.process_events();
                        }
                    }
                    WindowEvent::ModifiersChanged(modifiers) => {
                        modifiers_state = modifiers;
                    }
                    WindowEvent::ReceivedCharacter(a) => {
                        // Emit the received character if the last pressed key wasn't text
                        if last_keydown == Key::Unidentified || !modifiers_state.is_empty() {
                            app.push_event(FreyaEvent::Keyboard {
                                name: "keydown",
                                key: Key::Character(a.to_string()),
                                code: last_code,
                                modifiers: get_modifiers(modifiers_state),
                            });

                            app.process_events();
                        }
                    }
                    WindowEvent::KeyboardInput {
                        input:
                            KeyboardInput {
                                virtual_keycode: Some(virtual_keycode),
                                state,
                                ..
                            },
                        ..
                    } => {
                        if state == ElementState::Pressed && virtual_keycode == VirtualKeyCode::Tab
                        {
                            let direction = if modifiers_state.shift() {
                                FocusDirection::Backward
                            } else {
                                FocusDirection::Forward
                            };

                            app.focus_next_node(direction);

                            return;
                        }

                        let event_name = match state {
                            ElementState::Pressed => "keydown",
                            ElementState::Released => "keyup",
                        };

                        // Only emit keys that aren't text (e.g ArrowUp isn't text)
                        // Text characters will be emitted by `WindowEvent::ReceivedCharacter`
                        let key = get_non_text_keys(&virtual_keycode);
                        if key != Key::Unidentified {
                            // Winit doesn't enable the alt modifier when pressing the AltGraph key, this is a workaround
                            if key == Key::AltGraph {
                                if state == ElementState::Pressed {
                                    modifiers_state.insert(ModifiersState::ALT)
                                } else {
                                    modifiers_state.remove(ModifiersState::ALT)
                                }
                            }

                            if state == ElementState::Pressed {
                                // Cache this key so `WindowEvent::ReceivedCharacter` knows
                                // it shouldn't emit anything until this same key emits keyup
                                last_keydown = key.clone();
                            } else {
                                // Uncache any key
                                last_keydown = Key::Unidentified;
                            }
                            app.push_event(FreyaEvent::Keyboard {
                                name: event_name,
                                key,
                                code: from_winit_to_code(&virtual_keycode),
                                modifiers: get_modifiers(modifiers_state),
                            });
                        } else {
                            last_keydown = Key::Unidentified;
                        }

                        if state == ElementState::Pressed {
                            // Cache the key code on keydown event
                            last_code = from_winit_to_code(&virtual_keycode);
                        } else {
                            // Uncache any key code
                            last_code = Code::Unidentified;
                        }

                        app.process_events();
                    }
                    WindowEvent::CursorMoved { position, .. } => {
                        cursor_pos = (position.x, position.y);

                        app.push_event(FreyaEvent::Mouse {
                            name: "mouseover",
                            cursor: cursor_pos,
                            button: None,
                        });

                        app.process_events();
                    }
                    WindowEvent::Touch(Touch {
                        location,
                        phase,
                        id,
                        force,
                        ..
                    }) => {
                        cursor_pos = (location.x, location.y);

                        let event_name = match phase {
                            TouchPhase::Cancelled => "touchcancel",
                            TouchPhase::Ended => "touchend",
                            TouchPhase::Moved => "touchmove",
                            TouchPhase::Started => "touchstart",
                        };

                        app.push_event(FreyaEvent::Touch {
                            name: event_name,
                            location: cursor_pos,
                            finger_id: id,
                            phase,
                            force,
                        });

                        app.process_events();
                    }
                    WindowEvent::Resized(size) => {
                        app.resize(size);
                    }
                    _ => {}
                }
            }
            Event::LoopDestroyed => {}
            _ => (),
        }
    });
}<|MERGE_RESOLUTION|>--- conflicted
+++ resolved
@@ -13,13 +13,8 @@
 use accessibility::FocusDirection;
 use std::sync::{Arc, Mutex};
 use winit::event::{
-<<<<<<< HEAD
-    ElementState, Event, KeyboardInput, ModifiersState, MouseScrollDelta, StartCause, TouchPhase,
-    VirtualKeyCode, WindowEvent,
-=======
     ElementState, Event, KeyboardInput, ModifiersState, MouseScrollDelta, StartCause, Touch,
-    TouchPhase, WindowEvent,
->>>>>>> 563f5f5f
+    TouchPhase, VirtualKeyCode, WindowEvent,
 };
 use winit::event_loop::{ControlFlow, EventLoopBuilder};
 
